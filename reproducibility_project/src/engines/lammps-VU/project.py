--- conflicted
+++ resolved
@@ -198,14 +198,8 @@
 
     thermo = lammps_thermo.load("log.lammps", skip_sections=9)
     density = thermo.prop("Density")
-<<<<<<< HEAD
     list_d = np.concatenate(density).ravel() 
     np.savetxt('density.csv', list_d, delimiter=',', fmt='%f')
-=======
-    list_d = np.concatenate(density).ravel()
-    print(list_d)
-    np.savetxt("density.csv", list_d, delimiter=",", fmt="%f")
->>>>>>> eed8cbf2
     return
 
 
