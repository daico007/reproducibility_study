"""Setup for signac, signac-flow, signac-dashboard for this study."""
# import foyer
import os
import pathlib

import flow
from flow import environments


class Project(flow.FlowProject):
    """Subclass of FlowProject to provide custom methods and attributes."""

    def __init__(self):
        super().__init__()
        current_path = pathlib.Path(os.getcwd()).absolute()
        self.data_dir = current_path.parents[1] / "data"
        self.ff_fn = self.data_dir / "forcefield.xml"


# ____________________________________________________________________________
"""Setting progress label"""


@Project.label
@Project.pre(lambda j: j.sp.simulation_engine == "lammps-VU")
def lammps_created_box(job):
    return job.isfile("box.lammps")


@Project.label
@Project.pre(lambda j: j.sp.simulation_engine == "lammps-VU")
def lammps_copy_files(job):
    return job.isfile("submit.pbs")


@Project.label
@Project.pre(lambda j: j.sp.simulation_engine == "lammps-VU")
def lammps_minimized(job):
    return job.isfile("minimized.restart")


@Project.label
@Project.pre(lambda j: j.sp.simulation_engine == "lammps-VU")
def lammps_equilibrated_nvt(job):
    return job.isfile("equilibrated_nvt.restart")


@Project.label
@Project.pre(lambda j: j.sp.simulation_engine == "lammps-VU")
def lammps_equilibrated_npt(job):
    return job.isfile("equilibrated_npt.restart")


@Project.label
@Project.pre(lambda j: j.sp.simulation_engine == "lammps-VU")
def lammps_production(job):
    return job.isfile("production.restart")


@Project.label
@Project.pre(lambda j: j.sp.simulation_engine == "lammps-VU")
def lammps_density_data(job):
    return job.isfile("density.dat")


@Project.label
@Project.pre(lambda j: j.sp.simulation_engine == "lammps-VU")
def lammps_created_gsd(job):
    return job.isfile("prod.gsd")


# _____________________________________________________________________
"""Setting up workflow operation"""


@Project.operation
@Project.pre(lambda j: j.sp.simulation_engine == "lammps-VU")
@Project.post(lammps_created_box)
@flow.with_job
@flow.cmd
def built_lammps(job):
    # Create a lammps datafile for a specified molecule
    from mbuild.formats.lammpsdata import write_lammpsdata
    from project.src.molecules.system_builder import SystemBuilder

    system = SystemBuilder(job)
    parmed_structure = system.to_parmed()
    # Apply forcefield from statepoint
    if job.sp.forcefield_name == "Trappe_UA":
        ff = foyer.Forcefield(name="trappe-ua")
    elif job.sp.forcefield_name == "oplsaa":
        ff = foyer.Forcefield(name="oplsaa")
    elif job.sp.forcefield_name == "spce":
        ff = foyer.Forcefield(
            name="spce"
        )  # TODO: Make sure this gets applied correctly
    else:
        raise Exception(
            "No forcefield has been applied to this system {}".format(job.id)
        )
    typed_surface = ff.apply(parmed_structure)
    write_lammpsdata(
        system,
        "box.lammps",
        atom_style="full",
        unit_style="real",
        mins=system.get_boundingbox().vectors[0],
        maxs=system.get_boundingbox().vectors[1],
        use_rb_torsions=True,
    )
    return


@Project.operation
@Project.pre(lambda j: j.sp.simulation_engine == "lammps-VU")
@Project.pre(lammps_created_box)
@Project.post(lammps_copy_files)
@flow.with_job
@flow.cmd
def lammps_cp_files(job):
    molecule = job.sp.molecule
    dict_of_lammps_files = {
        "methaneUA": "UAmethane",
        "pentaneUA": "UApentane",
        "benzeneUA": "UAbenzene",
        "waterSPC/E": "SPCEwater",
        "ethanolAA": "AAethanol",
    }

<<<<<<< HEAD
    lmps_submit_path = "../../src/engine_input/lammps/VU_scripts/submit.pbs"
    lmps_run_path = "../../src/engine_input/lammps/input_scripts/in." + dict_of_lammps_files[molecule]
=======
    lmps_submit_path = "../../engine_input/lammps/submission_scripts/submit.pbs"
    lmps_run_path = (
        "../../engine_input/lammps/submission_scripts/in."
        + dict_of_lammps_files[molecule]
    )
>>>>>>> 7ddab478
    msg = f"cp {lmps_inpt_path} {lmps_run_path} ./"
    return msg


@Project.operation
@Project.pre(lambda j: j.sp.simulation_engine == "lammps-VU")
@Project.pre(lammps_copy_files)
@Project.post(lammps_minimized)
@flow.with_job
@flow.cmd
def lammps_em(job):
    modify_lammps_scripts("in.*", job)
    modify_submit_scripts("in.em", str(job.sp.molecule), 8)
    msg = f"qsub submit.pbs"
    return msg


@Project.operation
@Project.pre(lambda j: j.sp.simulation_engine == "lammps-VU")
@Project.pre(lammps_minimized)
@Project.post(lammps_equilibrated_nvt)
@flow.with_job
@flow.cmd
def lammps_nvt(job):
    modify_submit_scripts("in.nvt", str(job.sp.molecule), 8)
    msg = f"qsub submit.pbs"
    return msg


@Project.operation
@Project.pre(lambda j: j.sp.simulation_engine == "lammps-VU")
@Project.pre(lammps_equilibrated_nvt)
@Project.post(lammps_equilibrated_npt)
@flow.with_job
@flow.cmd
def lammps_npt(job):
    modify_submit_scripts("in.npt", str(job.sp.molecule), 8)
    msg = f"qsub submit.pbs"
    return msg


@Project.operation
@Project.pre(lambda j: j.sp.simulation_engine == "lammps-VU")
@Project.pre(lammps_equilibrated_npt)
@Project.post(lammps_production)
@flow.with_job
@flow.cmd
def lammps_prod(job):
    modify_submit_scripts("in.prod", str(job.sp.molecule), 8)
    msg = f"qsub submit.pbs"
    return msg


@Project.operation
@Project.pre(lambda j: j.sp.simulation_engine == "lammps-VU")
@Project.pre(lammps_production)
@flow.with_job
@flow.cmd
def lammps_calc_density(job):
    # Create a density datafile from the production run
    return


@Project.operation
@Project.pre(lambda j: j.sp.simulation_engine == "lammps-VU")
@Project.pre(lammps_production)
@flow.with_job
@flow.cmd
def lammps_calc_rdf(job):
    # Create rdf data from the production run
    import mbuild as mb
    import MDAnalysis as mda

    traj = mda.coordinates.XTC.XTCReader("prod.xtc")
    top = mda.topology.LAMMPSParser.DATAParser("box.lammps")
    u = mda.Universe(top, traj)
    u.trajectory.next(-1)
    parmed_structure = u.convert_to("PARMED")
    mb.formats.gsdwriter.write_gsd(parmed_structure, "prod.gsd")
    # TODO: Use freud rdf PR to create an RDF from the gsd file
    return


def modify_submit_lammps(filename, statepoint, cores):
    # Modify Submit Scripts
    with open("submit.pbs", "r") as f:
        lines = f.readlines()
        lines[1] = "#PBS -N {}{}\n".format(filename, statepoint)
        lines[11] = "mpirun -np {} lmp < {}\n".format(cores, filename)
    with open("submit.pbs", "w") as f:
        f.write(lines)
    return


def modify_lammps_scripts(filename, job):
    with open(filename, "r") as f:
        lines = f.readlines()
        lines[7] = "pair_style     lj/cut/coul/cut {}\n".format(
            job.sp.r_cut * 10
        )  # nm to angstrom
        lines[21] = "variable tsample equal {} #kelvin\n".format(
            job.sp.temperature
        )  # kelvin
        lines[22] = "variable psample equal {} #atm\n".format(
            job.sp.pressure / 101.325
        )  # kPa to atm
        lines[42] = "velocity all create {} {} dist gaussian\n".format(
            job.sp.temperature, job.sp.replica
        )
    with open(filename, "w") as f:
        f.writelines(lines)


if __name__ == "__main__":
    pr = Project()
    pr.main()
    breakpoint()<|MERGE_RESOLUTION|>--- conflicted
+++ resolved
@@ -127,16 +127,11 @@
         "ethanolAA": "AAethanol",
     }
 
-<<<<<<< HEAD
-    lmps_submit_path = "../../src/engine_input/lammps/VU_scripts/submit.pbs"
-    lmps_run_path = "../../src/engine_input/lammps/input_scripts/in." + dict_of_lammps_files[molecule]
-=======
-    lmps_submit_path = "../../engine_input/lammps/submission_scripts/submit.pbs"
+    lmps_submit_path = "../../engine_input/lammps/VU_scripts/submit.pbs"
     lmps_run_path = (
-        "../../engine_input/lammps/submission_scripts/in."
+        "../../engine_input/lammps/input_scripts/in."
         + dict_of_lammps_files[molecule]
     )
->>>>>>> 7ddab478
     msg = f"cp {lmps_inpt_path} {lmps_run_path} ./"
     return msg
 
