--- conflicted
+++ resolved
@@ -28,10 +28,6 @@
     template = "metropolis2.sh"
 
 
-<<<<<<< HEAD
-=======
-
->>>>>>> 61ac86ec
 ex = Project.make_group(name="ex")
 
 
@@ -347,7 +343,6 @@
                     "System {} is not equilibrated. Completed {} equil loops".format(
                         job, job.doc.get("equil_replicates_done")
                     )
-<<<<<<< HEAD
                 )
                 return False
             if (equil_status_length[0] and equil_status_energy[0]) == True:
@@ -419,15 +414,6 @@
                             equil_status_energy2[1],
                             equil_status_toal_energy[1],
                         ),
-=======
-                )
-                return False
-            if (equil_status_length[0] and equil_status_energy[0]) == True:
-                print(
-                    "System {} is equilibrated at cycle {}. Completed {} equil loops".format(
-                        job,
-                        max(equil_status_length[1], equil_status_energy[1]),
->>>>>>> 61ac86ec
                         job.doc.get("equil_replicates_done"),
                     )
                 )
